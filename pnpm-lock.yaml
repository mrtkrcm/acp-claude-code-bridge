--- conflicted
+++ resolved
@@ -25,13 +25,8 @@
         specifier: 10.0.1
         version: 10.0.1(semantic-release@24.2.7(typescript@5.9.2))
       '@semantic-release/github':
-<<<<<<< HEAD
         specifier: 11.0.5
-        version: 11.0.5(semantic-release@24.2.0(typescript@5.9.2))
-=======
-        specifier: 11.0.1
-        version: 11.0.1(semantic-release@24.2.7(typescript@5.9.2))
->>>>>>> 3d9cb3f7
+        version: 11.0.5(semantic-release@24.2.7(typescript@5.9.2))
       '@semantic-release/npm':
         specifier: 12.0.2
         version: 12.0.2(semantic-release@24.2.7(typescript@5.9.2))
@@ -2622,11 +2617,7 @@
     transitivePeerDependencies:
       - supports-color
 
-<<<<<<< HEAD
-  '@semantic-release/github@11.0.5(semantic-release@24.2.0(typescript@5.9.2))':
-=======
-  '@semantic-release/github@11.0.1(semantic-release@24.2.7(typescript@5.9.2))':
->>>>>>> 3d9cb3f7
+  '@semantic-release/github@11.0.5(semantic-release@24.2.7(typescript@5.9.2))':
     dependencies:
       '@octokit/core': 7.0.3
       '@octokit/plugin-paginate-rest': 13.1.1(@octokit/core@7.0.3)
@@ -3873,15 +3864,9 @@
     dependencies:
       '@semantic-release/commit-analyzer': 13.0.1(semantic-release@24.2.7(typescript@5.9.2))
       '@semantic-release/error': 4.0.0
-<<<<<<< HEAD
-      '@semantic-release/github': 11.0.5(semantic-release@24.2.0(typescript@5.9.2))
-      '@semantic-release/npm': 12.0.2(semantic-release@24.2.0(typescript@5.9.2))
-      '@semantic-release/release-notes-generator': 14.0.3(semantic-release@24.2.0(typescript@5.9.2))
-=======
-      '@semantic-release/github': 11.0.1(semantic-release@24.2.7(typescript@5.9.2))
+      '@semantic-release/github': 11.0.5(semantic-release@24.2.7(typescript@5.9.2))
       '@semantic-release/npm': 12.0.2(semantic-release@24.2.7(typescript@5.9.2))
       '@semantic-release/release-notes-generator': 14.0.3(semantic-release@24.2.7(typescript@5.9.2))
->>>>>>> 3d9cb3f7
       aggregate-error: 5.0.0
       cosmiconfig: 9.0.0(typescript@5.9.2)
       debug: 4.4.1
